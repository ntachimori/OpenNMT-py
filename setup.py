--- conflicted
+++ resolved
@@ -4,11 +4,8 @@
 
 setup(name='OpenNMT-py',
       description='A python implementation of OpenNMT',
-<<<<<<< HEAD
-      version='0.1',
-=======
       version='0.4',
->>>>>>> 7ebf1125
+
       packages=['onmt', 'onmt.encoders', 'onmt.modules', 'onmt.tests',
                 'onmt.translate', 'onmt.decoders', 'onmt.inputters',
                 'onmt.models', 'onmt.utils'])